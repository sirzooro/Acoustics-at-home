#include "sspemdd_sequential.h"
#include "sspemdd_utils.h"
#include <iostream>
#include <complex>
#include <time.h>
#include <stdexcept>


double RK4(double omeg2, // sound frequency
    double kh2,
	double deltah,
	double c1,
	double c2,
	unsigned Np,
	vector<double> &phi0,
	vector<double> &dphi0)
{

    double f11,f12,f21,f22,f31,f32,f41,f42, cc;
    double h = deltah/Np;
    double layer_int = 0.0;


    for (unsigned kk = 0; kk <Np; kk++) {

        layer_int = layer_int + 0.5*h*phi0.back()*phi0.back();

        f11 = dphi0.back();
        cc = c1 + (c2-c1)*kk*h/deltah;
        cc = cc*cc;
        f12 = (kh2 - omeg2/cc  )*phi0.back();

        f21 = dphi0.back() + 0.5*f12*h;
        cc = c1 + (c2-c1)*(kk + 0.5)*h/deltah;
        cc = cc*cc;
        f22 = (kh2 - omeg2/cc  )*(phi0.back() + 0.5*f11*h) ;

        f31 = dphi0.back() + 0.5*f22*h;
        cc = c1 + (c2-c1)*(kk + 0.5)*h/deltah;
        cc = cc*cc;
        f32 = (kh2 - omeg2/cc  )*(phi0.back() + 0.5*f21*h) ;

        f41 = dphi0.back() + f32*h;
        cc = c1 + (c2-c1)*(kk + 1)*h/deltah;
        cc = cc*cc;
        f42 = (kh2 - omeg2/cc  )*(phi0.back() + f31*h) ;

        phi0.push_back( phi0.back() + h*( f11 + 2*f21 + 2*f31 + f41 )/6 );
        dphi0.push_back( dphi0.back() + h*( f12 + 2*f22 + 2*f32 + f42 )/6 );

        layer_int = layer_int + 0.5*h*phi0.back()*phi0.back();

    }

    return layer_int;
}


double Layer_an_exp(double omeg2, // sound frequency
    double kh2,
	double deltah,
	double c,
	unsigned Np,
	vector<double> &phi0,
	vector<double> &dphi0)
{

    double c1, c2, kv;
    double h = deltah/Np;
    double layer_int = 0.0;

    kv = sqrt( kh2 - omeg2/(c*c) );
    c1 = 0.5*(phi0.back() - dphi0.back()/kv);
    c2 = 0.5*(phi0.back() + dphi0.back()/kv);
    c2 = 0;


/*
    cout << "kv c1 c2" << endl;
    cout << kv << endl;
    cout << c1 << endl;
    cout << c2 << endl;
    cout << h << endl;
    cout << "-----" << endl;
    cout << phi0.back() << endl;
    cout << dphi0.back()/kv << endl;
*/
    for (unsigned kk = 0; kk <Np; kk++) {

        layer_int = layer_int + 0.5*h*phi0.back()*phi0.back();



        phi0.push_back(     c1*exp( -kv*((kk+1)*h) )    +   c2*exp( kv*((kk+1)*h) )      ) ;
        dphi0.push_back(    -c1*kv*exp( -kv*((kk+1)*h) )    +   c2*kv*exp( kv*((kk+1)*h) )  ) ;

        layer_int = layer_int + 0.5*h*phi0.back()*phi0.back();
        //cout << layer_int << endl;
    }

    return layer_int;
}





/*
double Euler(double omeg2, // sound frequency
    double kh2,
	double deltah,
	double c1,
	double c2,
	unsigned Np,
	vector<double> &phi0,
	vector<double> &dphi0)
{

    double f11,f12,f21,f22,f31,f32,f41,f42, cc;
    double h = deltah/Np;
    double layer_int = 0.0;

    cout << "h value" << endl;
    cout << h << endl;

    for (unsigned kk = 0; kk <Np; kk++) {

        layer_int = layer_int + 0.5*h*phi0.back()*phi0.back();

        f11 = dphi0.back();
        cc = c1 + (c2-c1)*kk*h/deltah;
        cc = cc*cc;
        f12 = (kh2 - omeg2/cc  )*phi0.back();

        if (kk<2){
            cout << "f11 f12 value" << endl;
            cout << phi0.back() << endl;
            cout << dphi0.back() << endl;
            cout << f11 << endl;
            cout << f12 << endl;
            cout << phi0.back() + h*f11 << endl;
            cout << dphi0.back() + h*f12 << endl;
        }

        phi0.push_back( phi0.back() + h*f11 );
        dphi0.push_back( dphi0.back() + h*f12 );

        layer_int = layer_int + 0.5*h*phi0.back()*phi0.back();

    }

    return layer_int;
}
*/

sspemdd_sequential::sspemdd_sequential() :
	object_function_type("weighted"),
	h(0),
	H(0),
	ncb(1),
	nrhob(1),
	nR(1),
	ntau(1),
	cb1(2000.0),
	cb2(2000.0),
	R1(3400.0),
	R2(3600.0),
	tau1(0.0),
	tau2(0.0),
	rhob1(2.0),
	rhob2(2.0),
	n_layers_w(1),
	iterated_local_search_runs(10),
	verbosity(1),
	N_total(1),
	isTimeDelayPrinting(false),
	rank(0)
{
	record_point.cb       = START_HUGE_VALUE;
	record_point.rhob     = START_HUGE_VALUE;
	record_point.R        = START_HUGE_VALUE;
	record_point.tau      = START_HUGE_VALUE;
	record_point.residual = START_HUGE_VALUE;
	srand((unsigned)time(NULL));
	start_chrono_time = std::chrono::high_resolution_clock::now();
}

/*
A routine for computing delay residual.

Arguments:
1) Environment: five arrays of the same length: depth, c1s, c2s, rhos, Ns_points;
(each entry describes one layer as described in the comments to compute_wnumbers_extrap() )

2) Source-receive distance: R -- distance from the source to the receiver;

3) Experimental data: modal delays:
-- experimental_mode_numbers: number of modes for each frequency in the recorded signal
-- experimental_delays: experimental_delays[ii][jj] is the delay of jj+1-th mode for the frequency freqs[ii]

The routine computes the (uniform) residual (misfit) of experimental data and the "theoretical" delays for a given environment model.

It should be used as follows: for a set of environment models the residual should be computed. The minimal value of the residual indicates
the most "adequate" model.
*/

//tau_comment: tau is appended here as a new argument for residual computation

void sspemdd_sequential::load_layers_data(
    std::string LayersFName,
	vector<double> &depths,
	vector<double> &c1s,
	vector<double> &c2s,
	vector<double> &rhos,
	vector<unsigned> &Ns_points)
{
    std::ifstream Myfile(LayersFName);
    double d, c1,c2,rho;
    unsigned nsp;

    depths.clear();
    c1s.clear();
    c2s.clear();
    rhos.clear();
    Ns_points.clear();

	while (!(Myfile.eof()))
	{
		Myfile >> d;
		Myfile >> c1;
		Myfile >> c2;
		Myfile >> rho;
		Myfile >> nsp;

        depths.push_back(d);
        c1s.push_back(c1);
        c2s.push_back(c2);
        rhos.push_back(rho);
        Ns_points.push_back(nsp);

	}
	Myfile.close();

}

void sspemdd_sequential::load_profile_deep_water(
    std::string ProfileFName,
    unsigned ppm,
	vector<double> &depths,
	vector<double> &c1s,
	vector<double> &c2s,
	vector<double> &rhos,
	vector<unsigned> &Ns_points)
{
    std::ifstream Myfile(ProfileFName);
    double cp, cc, dc, dp;

    Myfile >> dp;
    Myfile >> cp;

    unsigned npc;

	while (!(Myfile.eof()))
	{
		Myfile >> dc;
		Myfile >> cc;

        depths.push_back(dc);
        c1s.push_back(cp);
        c2s.push_back(cc);
        rhos.push_back(1);

        npc = (unsigned)ppm*(dc - dp);
        Ns_points.push_back(npc);

        cp = cc;
        dp = dc;

	}
	Myfile.close();


}

double sspemdd_sequential::compute_modal_delays_residual_uniform(vector<double> &freqs,
	vector<double> &depths,
	vector<double> &c1s,
	vector<double> &c2s,
	vector<double> &rhos,
	vector<unsigned> &Ns_points,
	double R,
	double tau,
	vector<vector<double>> &experimental_delays,
	vector<unsigned> &experimental_mode_numbers
	)
{
	unsigned rord = 3;

	double iModesSubset = -1.0;
	double deltaf = 0.05;

	double residual = 0;
	unsigned mnumb;
	double mdelay;
	//2016.04.27:Pavel: now we use RMS as the residual
    unsigned nRes = 0;

	vector<vector<double>> modal_group_velocities;
	vector<unsigned> mode_numbers;

	compute_modal_grop_velocities(freqs, deltaf, depths, c1s, c2s, rhos, Ns_points, iModesSubset, rord, modal_group_velocities, mode_numbers);

	for (unsigned ii = 0; ii<freqs.size(); ii++) {
		//2016.04.27:Pavel: mnumb = std::min(mode_numbers.at(ii), experimental_mode_numbers.at(ii));
		mnumb = experimental_mode_numbers.at(ii);
		for (unsigned jj = 0; jj<mnumb; jj++) {
			if (experimental_delays[ii][jj]>0) {
                nRes = nRes + 1;
                //2016.04.27:Pavel:
                if ( jj<mode_numbers.at(ii) ) {
                    mdelay = R / modal_group_velocities[ii][jj];
                }
                else if ( (ii+1<freqs.size()) && (jj<mode_numbers.at(ii+1))  ) {
                    mdelay = R / modal_group_velocities[ii+1][jj];
                }
                else {
                    mdelay = 0;
                }
				//tau_comment: this is the very place where it comes into play in the computation
				//please check the search block!
				residual = residual + pow(experimental_delays[ii][jj] + tau - mdelay, 2);
			}
		}
	}
    //2016.04.27:Pavel: RMS
	residual = sqrt(residual/nRes);

	return residual;
}

// New version from 17.05.2017, group velocities computed using perturbative approach

double sspemdd_sequential::compute_modal_delays_residual_uniform2(vector<double> &freqs,
	vector<double> &depths,
	vector<double> &c1s,
	vector<double> &c2s,
	vector<double> &rhos,
	vector<unsigned> &Ns_points,
	double R,
	double tau,
	vector<vector<double>> &experimental_delays,
	vector<unsigned> &experimental_mode_numbers
	)
{
	unsigned rord = 3;
	double iModesSubset = 1/sqrt(2);
	double deltaf = 0.05;
	double residual = 0;
	unsigned mnumb;
	double mdelay;
	//2016.04.27:Pavel: now we use RMS as the residual
    unsigned nRes = 0;

	vector<vector<double>> modal_group_velocities;
	vector<unsigned> mode_numbers;

	compute_modal_grop_velocities2(freqs, deltaf, depths, c1s, c2s, rhos, Ns_points, iModesSubset, rord, modal_group_velocities, mode_numbers);
	/*cout << "iModesSubset " << iModesSubset << endl;
	cout << "freqs" << endl;
	for (unsigned i = 0; i < 100; i++)
		cout << freqs[i] << " ";
	cout << endl;
	cout << "mode_numbers" << endl;
	for (unsigned i=0; i < 100; i++)
		cout << mode_numbers[i] << " ";
	cout << endl;*/
	
	for (unsigned ii = 0; ii<freqs.size(); ii++) {
		//2016.04.27:Pavel: mnumb = std::min(mode_numbers.at(ii), experimental_mode_numbers.at(ii));
		mnumb = experimental_mode_numbers.at(ii);
		for (unsigned jj = 0; jj<mnumb; jj++) {
			if (experimental_delays[ii][jj]>0) {
                nRes = nRes + 1;
                //2016.04.27:Pavel:
                if ( jj<mode_numbers.at(ii) ) {
                    mdelay = R / modal_group_velocities[ii][jj];
                }
                else {
                    mdelay = R / modal_group_velocities[ii][mode_numbers.at(ii)-1];
                }
				//tau_comment: this is the very place where it comes into play in the computation
				//please check the search block!
				residual = residual + pow(experimental_delays[ii][jj] + tau - mdelay, 2);
			}
		}
	}
    //2016.04.27:Pavel: RMS
	residual = sqrt(residual/nRes);

	if (isTimeDelayPrinting)
		printDelayTime(R, mode_numbers, modal_group_velocities);

	return residual;
}

//2016.12.31:Pavel: a residual functions where the "experimental" spectrogram modulud is taken as the weight coefficients
//this is a simplest nonuniform residual function

double sspemdd_sequential::compute_modal_delays_residual_weighted(vector<double> &freqs,
	vector<double> &depths,
	vector<double> &c1s,
	vector<double> &c2s,
	vector<double> &rhos,
	vector<unsigned> &Ns_points,
	double R,
	double tau,
	vector<vector<double>> &experimental_delays,
    vector<vector<double>> &weight_coeffs,   //2016.12.31:Pavel: this is a key parameter controlling the weights
	vector<unsigned> &experimental_mode_numbers
	)
{
	unsigned rord = 3;
	double iModesSubset = -1.0;
	double deltaf = 0.05;
	double residual = 0;
	unsigned mnumb;
	double mdelay;
	//2016.04.27:Pavel: now we use RMS as the residual
    unsigned nRes = 0;

	vector<vector<double>> modal_group_velocities;
	vector<unsigned> mode_numbers;

	compute_modal_grop_velocities(freqs, deltaf, depths, c1s, c2s, rhos, Ns_points, iModesSubset, rord, modal_group_velocities, mode_numbers);

	for (unsigned ii = 0; ii<freqs.size(); ii++) {
		//2016.04.27:Pavel: mnumb = std::min(mode_numbers.at(ii), experimental_mode_numbers.at(ii));
		mnumb = experimental_mode_numbers.at(ii);
		for (unsigned jj = 0; jj<mnumb; jj++) {
			if (experimental_delays[ii][jj]>0) {
                nRes = nRes + 1;
                //2016.04.27:Pavel:
                if ( jj<mode_numbers.at(ii) ) {
                    mdelay = R / modal_group_velocities[ii][jj];
                }
                else if ( (ii+1<freqs.size()) && (jj<mode_numbers.at(ii+1))  ) {
                    mdelay = R / modal_group_velocities[ii+1][jj];
                }
                else {
                    mdelay = 0;
                }
				//tau_comment: this is the very place where it comes into play in the computation
				//please check the search block!
                                //2016.12.31:Pavel: weight coefficients are included
				residual = residual + weight_coeffs[ii][jj]*pow(experimental_delays[ii][jj] + tau - mdelay, 2);
			}
		}
	}
    //2016.04.27:Pavel: RMS
	double d = (double)(residual / (double)nRes);
	residual = sqrt(d);

	/*std::ofstream ofile("R_mgv");
	for (unsigned ii = 0; ii < freqs.size(); ii++) {
		mnumb = mode_numbers.at(ii);
		ofile << freqs.at(ii) << "\t";
		for (unsigned jj = 0; jj < mnumb; jj++)
			ofile << R / modal_group_velocities[ii][jj] << "\t";
		ofile << endl;
	}
	ofile.close();*/

	return residual;
}

int sspemdd_sequential::compute_wnumbers_bb(vector<double> &freqs,
	double deltaf,
	vector<double> &depths,
	vector<double> &c1s,
	vector<double> &c2s,
	vector<double> &rhos,
	vector<unsigned> &Ns_points,
	unsigned flOnlyTrapped,
	unsigned &ordRich,
	vector<vector<double>> &modal_group_velocities,
	vector<unsigned> &mode_numbers
	)
{
	mode_numbers.clear();
	modal_group_velocities.clear();

	vector<double> out_wnum1;
	vector<double> mgv_ii;
	unsigned nwnum;
	unsigned nfr = (unsigned)freqs.size();
	double omeg1;

	for (unsigned ii = 0; ii<nfr; ii++) {
		out_wnum1.clear();
		mgv_ii.clear();
		omeg1 = 2 * LOCAL_M_PI*(freqs.at(ii) + deltaf / 2);
		out_wnum1 = compute_wnumbers_extrap_lin_dz(omeg1, depths, c1s, c2s, rhos, Ns_points, -1.0, ordRich);
		nwnum = (unsigned)out_wnum1.size();

		for (unsigned jj = 0; jj < nwnum; jj++)
		{
			mgv_ii.push_back(out_wnum1.at(jj));
		}

		modal_group_velocities.push_back(mgv_ii);
		mode_numbers.push_back(nwnum);
	}

	return 0;
}

int sspemdd_sequential::compute_modal_grop_velocities(vector<double> &freqs,
	double deltaf,
	vector<double> &depths,
	vector<double> &c1s,
	vector<double> &c2s,
	vector<double> &rhos,
	vector<unsigned> &Ns_points,
	double iModesSubset,
	unsigned &ordRich,
	vector<vector<double>> &modal_group_velocities,
	vector<unsigned> &mode_numbers
)
{
	mode_numbers.clear();
	modal_group_velocities.clear();

	vector<double> out_wnum1;
	vector<double> out_wnum2;
	vector<double> mgv_ii;
	unsigned nwnum;
	unsigned nfr = (unsigned)freqs.size();
	double omeg1, omeg2;

	for (unsigned ii = 0; ii<nfr; ii++) {
		out_wnum1.clear();
		out_wnum2.clear();
		mgv_ii.clear();
		omeg1 = 2 * LOCAL_M_PI*(freqs.at(ii) + deltaf);
		out_wnum1 = compute_wnumbers_extrap_lin_dz(omeg1, depths, c1s, c2s, rhos, Ns_points, -1.0, ordRich);
		nwnum = (unsigned)out_wnum1.size();

		/*
		cout << "f=" << freqs.at(ii) << "Hz" << endl;

		for (unsigned jj=0; jj < nwnum; jj++ )
		{
		cout << "k_" << jj+1 << "=" << out_wnum1.at(jj) << endl;
		}
		*/

		omeg2 = 2 * LOCAL_M_PI*(freqs.at(ii));
		out_wnum2 = compute_wnumbers_extrap_lin_dz(omeg2, depths, c1s, c2s, rhos, Ns_points, -1.0, ordRich);
		//nwnum = std::min(nwnum, (unsigned)out_wnum2.size());
        nwnum = (unsigned)out_wnum2.size();

		for (unsigned jj = 0; jj < nwnum; jj++)
		{
			mgv_ii.push_back((omeg1 - omeg2) / (out_wnum1.at(jj) - out_wnum2.at(jj)));
		}

		modal_group_velocities.push_back(mgv_ii);
		mode_numbers.push_back(nwnum);
	}

	return 0;
}


int sspemdd_sequential::compute_modal_grop_velocities2(vector<double> &freqs,
	double deltaf,
	vector<double> &depths,
	vector<double> &c1s,
	vector<double> &c2s,
	vector<double> &rhos,
	vector<unsigned> &Ns_points,
	double iModesSubset,
	unsigned &ordRich,
	vector<vector<double>> &modal_group_velocities,
	vector<unsigned> &mode_numbers
)
{
	mode_numbers.clear();
	modal_group_velocities.clear();

	vector<double> out_wnum;

	vector<double> mgv_ii, phi, dphi;
	unsigned nwnum;
	unsigned nfr = (unsigned)freqs.size();
	double omeg, vgc;

	for (unsigned ii = 0; ii<nfr; ii++) {
		out_wnum.clear();

		mgv_ii.clear();
		omeg = 2 * LOCAL_M_PI*freqs.at(ii);
		out_wnum = compute_wnumbers_extrap2(omeg, depths, c1s, c2s, rhos, Ns_points, iModesSubset , ordRich);
		nwnum = (unsigned)out_wnum.size();

		for (unsigned jj = 0; jj < nwnum; jj++)
		{

			    compute_wmode1(omeg, depths, c1s, c2s, rhos, Ns_points, out_wnum.at(jj), phi, dphi);

                vgc = compute_wmode_vg(omeg, depths, c1s, c2s, rhos, Ns_points, out_wnum.at(jj), phi);
                mgv_ii.push_back( vgc );
		}

		modal_group_velocities.push_back(mgv_ii);
		mode_numbers.push_back(nwnum);
	}

	return 0;
}

/*

compute_mfunctions_zr() computs the mode functions corresponding to the media parameters described by
the arrays [depths,c1s,c2s,rhos,Ns_points] for a given set of the wavenumbers (e.g. obtained from the function
compute_wnumbers_extrap() ). The functions are computed at the receiver depths from the array "zr". The values in zr are assumed to be
sorted in ascending order

*/
void sspemdd_sequential::compute_mfunctions_zr(double &omeg, // sound frequency
	vector<double> &depths,
	vector<double> &c1s,
	vector<double> &c2s,
	vector<double> &rhos,
	vector<unsigned> &Ns_points,
	vector<double> &khs,
	vector<double> &zr,
	vector<vector<double>> &mfunctions_zr)
	{
        vector<double> phi;
        vector<double> dphi;

        vector<unsigned> i_zr;
        vector<double> t_zr;


        vector<double> z, phim_zr;

        double zp;
        unsigned cur_layer = 0;
        unsigned cur_points = 0;
        unsigned nzr = zr.size();
        unsigned i_inside_l = 0;



    mfunctions_zr.clear();

    zp = 0;

    for (unsigned jj=0; jj<nzr; jj++ ){

        while ( depths.at(cur_layer)< zr.at(jj) ) {
            cur_points = cur_points + Ns_points.at(cur_layer);
            zp = depths.at(cur_layer);
            cur_layer = cur_layer + 1;
        }

        i_inside_l = (unsigned) ( (zr.at(jj) - zp)*Ns_points.at(cur_layer)/( depths.at(cur_layer) - zp ) );
        i_inside_l = std::min(i_inside_l , Ns_points.at(cur_layer) );
        i_zr.push_back( cur_points + i_inside_l );
        t_zr.push_back( (zr.at(jj) - zp)*Ns_points.at(cur_layer)/( depths.at(cur_layer) - zp ) - i_inside_l );



        // For non-ordered set of zr!!!! Slows the interpolation down!
        cur_layer = 0;
        cur_points = 0;
    }


    for (unsigned ii = 0; ii < khs.size(); ii++) {
		double kh = khs.at(ii);
		compute_wmode1(omeg, depths, c1s, c2s, rhos, Ns_points, kh, phi, dphi);

        phim_zr.clear();
		for (unsigned jj=0; jj<nzr; jj++ ) {

            phim_zr.push_back(  (1-t_zr.at(jj))*phi.at( i_zr.at(jj)) + t_zr.at(jj)*phi.at(i_zr.at(jj)+1)   );

		}

        mfunctions_zr.push_back( phim_zr );
	}

//    //mfunctions output to a file
//    std::ofstream ofile("mfunctionszr.txt");
//
//    for (unsigned jj = 0; jj < nzr; jj++) {
//			ofile << zr.at(jj) << " ";
//	}
//	ofile << endl;
//
//	for (unsigned ii = 0; ii < khs.size(); ii++) {
//		for (unsigned jj = 0; jj < nzr; jj++)
//			ofile << mfunctions_zr[ii][jj] << " ";
//		ofile << endl;
//	}
//	ofile.close();
}

vector<std::complex<double>> sspemdd_sequential::compute_cpl_pressure(double f,
	vector<double> &depths,
	vector<double> &c1s,
	vector<double> &c2s,
	vector<double> &rhos,
	vector<unsigned> &Ns_points,
	vector<double> &Rr,
	vector<double> &zr,
    double iModesSubset,
	unsigned ordRich)
	{

        vector<vector<double>> modefunctions;
        vector<double> khs;
        vector<std::complex<double>> PHelm;


        double omeg = 2 * LOCAL_M_PI*f;
        double R;
        unsigned nzr = zr.size();
        std::complex<double> Prc;


        khs = compute_wnumbers_extrap_lin_dz(omeg, depths, c1s, c2s, rhos, Ns_points, iModesSubset, ordRich);

        unsigned nmod = khs.size();


//        // TEST
//        cout << nmod << " modes " << endl;
//
//        // TEST
//        //for (unsigned qq=0; qq<nmod; qq++){
//        for (unsigned qq=0; qq<20; qq++){
//
//            cout  << " kh" << qq <<" = " << khs.at(qq) << endl;
//
//        }


        if (nmod>0) {



            compute_mfunctions_zr(omeg, depths, c1s, c2s, rhos, Ns_points, khs,zr, modefunctions);

//            // TEST
//            for (unsigned ss=0; ss<20; ss++){
//            //for (unsigned ss=0; ss<nmod; ss++){
//
//                    cout  << " mf" << ss << " = " << modefunctions.at(ss).at(0) << endl;
//
//            }


            //PHelm(1:nr) = PHelm(1:nr) + psiz*psizs*(1i*exp(-1i*pi/4)./sqrt(8*pi*R) ).*exp(1i*wnum(mm)*R)/sqrt(wnum(mm));

            //modefunctions -- vector of vectors, that represent the values of certain mode at all zr
            for (unsigned ii = 1; ii < nzr; ii++) {
                Prc = std::complex<double>(0.0,0.0);
                R = Rr.at(ii);

                for (unsigned jj = 0; jj < nmod; jj++) {
                    //PHelm.back() = PHelm.back() +

                    /*
                    //TEST
                    cout << "phi1zr=" << modefunctions.at(jj).at(ii) << endl;
                    cout << "phi1zs=" << modefunctions.at(jj).at(0) << endl;
                    cout << "R=" << R << endl;
                    cout << "k=" << khs.at(jj) << endl;
                    cout << "exp=" << exp( Iu*khs.at(jj)*R ) << endl;
                    */

                    Prc = Prc + exp( Iu*khs.at(jj)*R )*modefunctions.at(jj).at(ii)*modefunctions.at(jj).at(0)/sqrt(khs.at(jj));
                }
                Prc = Iu*exp(-Iu*LOCAL_M_PI/4.0)*Prc/sqrt(8*LOCAL_M_PI*R);
                PHelm.push_back( Prc );
            }

        } else {
            // TEST
            cout << 0 << " modes " << endl;

            Prc = std::complex<double>(0.0,0.0);
            for (unsigned ii = 1; ii < nzr; ii++) {
                PHelm.push_back( Prc );
            }
        }


        return PHelm;

	}



/*

compute_all_mfunctions() computs the mode functions corresponding to the media parameters described by
the arrays [depths,c1s,c2s,rhos,Ns_points] for a given set of the wavenumbers (e.g. obtained from the function
compute_wnumbers_extrap() ). The functions are written to the file "mfunctions.txt" line-by-line, the first line contains
the values of depth

*/
void sspemdd_sequential::compute_all_mfunctions(double &omeg, // sound frequency
	vector<double> &depths,
	vector<double> &c1s,
	vector<double> &c2s,
	vector<double> &rhos,
	vector<unsigned> &Ns_points,
	vector<double> &khs)
	{
        vector<double> phi;
        vector<double> dphi;

        vector<double> z;
        double h,z0;


    std::ofstream ofile("mfunctions.txt");



	for (unsigned ii = 0; ii < depths.size(); ii++) {

		if (ii>0){
            h = (depths.at(ii) - depths.at(ii-1))/Ns_points.at(ii);
            z0 = depths.at(ii-1);
		}
		else {
		    h = (depths.at(ii))/Ns_points.at(ii);
		    z0 = 0;
		}

		for (unsigned jj = 0; jj < Ns_points.at(ii); jj++){
            z.push_back( z0 + h*jj );
            ofile << z.back() << " ";
		}
	}
	z.push_back( depths.back() );
	ofile << z.back() << endl;
    ofile << endl;

	for (unsigned i = 0; i < khs.size(); i++) {
		double kh = khs[i];
		compute_wmode1(omeg, depths, c1s, c2s, rhos, Ns_points, kh, phi, dphi);
		for (unsigned j = 0; j < phi.size(); j++)
			ofile << phi[j] << " ";
		ofile << endl;
	}
	ofile.close();


	}


/*

compute_wmode() computs the mode function "phi" and its derivative "dphi" for media parameters described by
the arrays [depths,c1s,c2s,rhos,Ns_points] and for a given horizontal wavenumber "kh". The functions are normalized in
the standard way (using inverse density as a weight function). The Runge-Kutta (4th order) scheme is used for solving the
ODE in the matrix formulation. Due to the round-off errors it is unstable in the bottom for the discrete spectrum modes, as
the ODE is stiff there (solution involves a decaying exponential).

*/

void sspemdd_sequential::compute_wmode(double &omeg, // sound frequency
	vector<double> &depths,
	vector<double> &c1s,
	vector<double> &c2s,
	vector<double> &rhos,
	vector<unsigned> &Ns_points,
	double kh,
	vector<double> &phi,
	vector<double> &dphi)
{
    double deltah;
    double phi2int =0;
    double layer_int =0;

    phi.clear();
    dphi.clear();

    phi.push_back(0.0);
    dphi.push_back(1.0);


    unsigned n_layers = (unsigned)depths.size();

    for (unsigned ll=0; ll<n_layers; ll++) {

        if (ll == 0 ){ deltah = depths.at(0);}
        else {
            deltah = depths.at(ll) - depths.at(ll-1);
            dphi.back() = rhos.at(ll)*dphi.back()/rhos.at(ll-1);
        }

        if ((ll==n_layers-1) && ( omeg/c1s.at(ll) < kh  )) {
            // in the bottom layer where the mode functions exhibits decay use
            layer_int = Layer_an_exp(omeg*omeg, kh*kh, deltah, c1s.at(ll), Ns_points.at(ll) , phi, dphi);
        } else {
            // use the Runge-Kutta 4th order scheme in regular layers
            layer_int = RK4(omeg*omeg, kh*kh, deltah, c1s.at(ll), c2s.at(ll), Ns_points.at(ll) , phi, dphi);
        }

        phi2int = phi2int + layer_int/rhos.at(ll);

        // TEST
        //cout << layer_int << endl;
        // TEST
    }

    double phiNorm = sqrt(phi2int);
    unsigned nz = (unsigned)phi.size();

    // TEST

    //cout << phi2int << endl;
    //cout << phiNorm << endl;
    // TEST

    for (unsigned ll = 0; ll < nz; ll++ ) {
        phi.at(ll) = phi.at(ll)/phiNorm;
        dphi.at(ll) = dphi.at(ll)/phiNorm;
    }

}

/*

compute_wmode1() computs the mode function "phi" and its derivative "dphi" for media parameters described by
the arrays [depths,c1s,c2s,rhos,Ns_points] and for a given horizontal wavenumber "kh". The functions are normalized in
the standard way (using inverse density as a weight function). The Runge-Kutta (4th order) scheme is used for solving the
ODE in the matrix formulation.

The parallel shooting is used in this version. For the discrete spectrum modes (refracted-refracted modes). We find the last layer L
(from the bottom) where k(z) <  kh  (hence we have the decaying exponent). Starting from the bottom layer we solve the ODE to L-1 th layer
going in the negative direction of z axis. Then we match the solutions coming from the top and the bottom.

*/

void sspemdd_sequential::compute_wmode1(double &omeg, // sound frequency
	vector<double> &depths,
	vector<double> &c1s,
	vector<double> &c2s,
	vector<double> &rhos,
	vector<unsigned> &Ns_points,
	double kh,
	vector<double> &phi,
	vector<double> &dphi)
{
    double deltah,phiNorm;
    double phi2int =0.0;
    double bphi2int =0.0;

    double layer_int =0.0;

    vector<double> bphi, bdphi;

    phi.clear();
    dphi.clear();

    phi.push_back(0.0);
    dphi.push_back(1.0);




    unsigned n_layers = (unsigned)depths.size();
    unsigned L = n_layers;

    while ((  kh > omeg/( std::min( c1s.at(L-1), c2s.at(L-1) ) )  ) && (L>1) ) {
        L = L - 1;
    }



    // shooting from the surface
    for (unsigned ll=0; ll<L; ll++) {

        if (ll == 0 ){ deltah = depths.at(0);}
        else {
            deltah = depths.at(ll) - depths.at(ll-1);
            dphi.back() = rhos.at(ll)*dphi.back()/rhos.at(ll-1);
        }

        layer_int = RK4(omeg*omeg, kh*kh, deltah, c1s.at(ll), c2s.at(ll), Ns_points.at(ll) , phi, dphi);

        phi2int = phi2int + layer_int/rhos.at(ll);

        //TEST --> overflow problem
        if (phi2int >  1.0e+50) {
            for (unsigned qq=0; qq<phi.size(); qq++) {
                phi.at(qq) = phi.at(qq)/(1.0e+20);
                dphi.at(qq) = dphi.at(qq)/(1.0e+20);
            }
            phi2int = phi2int/(1.0e+40);
        }

    }

    // shooting from the bottom

    if (L < n_layers){

        bphi.push_back(0.0);
        bdphi.push_back(1.0);

        for (unsigned ll=n_layers-1; ll>=L; ll--) {

            deltah = depths.at(ll) - depths.at(ll-1);

            layer_int = RK4(omeg*omeg, kh*kh, deltah, c2s.at(ll), c1s.at(ll), Ns_points.at(ll) , bphi, bdphi);
            bphi2int = bphi2int + layer_int/rhos.at(ll);


//            //TEST
//            cout  << "ll="<< ll <<" bphi2int " << bphi2int  << endl;
//            cout  << "ll="<< ll <<" layer_int " << layer_int  << endl;
//            cout  << "ll="<< ll <<" deltah " << deltah  << endl;
//            cout  << "ll="<< ll <<" kh " << kh  << endl;
//            cout  << "ll="<< ll <<" c2 " << c2s.at(ll)  << endl;
//            cout  << "ll="<< ll <<" c1 " << c1s.at(ll)  << endl;
//            cout  << "ll="<< ll <<" nsp " << Ns_points.at(ll)  << endl;
//            cout  << "ll="<< ll <<" nsp-1 " << Ns_points.at(ll-1)  << endl;
//            cout  << "ll="<< ll <<" nsp-2 " << Ns_points.at(ll-2)  << endl;
//            for (unsigned qq=0; qq<bphi.size(); qq++  ){
//                cout  << "qq="<< qq <<" bphi " << bphi.at(qq) <<" bdphi " << bdphi.at(qq)  << endl;
//            }

            bdphi.back() = rhos.at(ll-1)*bdphi.back()/rhos.at(ll);

            //TEST --> overflow problem
            if (bphi2int >  1.0e+50) {

                for (unsigned qq=0; qq<bphi.size(); qq++) {
                    bphi.at(qq) = bphi.at(qq)/(1.0e+20);
                    bdphi.at(qq) = bdphi.at(qq)/(1.0e+20);
                }
                bphi2int = bphi2int/(1.0e+40);
            }

        }

        // matching the shooting solutions

        double cmatching = phi.back()/bphi.back();



        for (int ll = bphi.size()-2; ll>=0; ll-- ){

            phi.push_back( cmatching*bphi.at(ll) );
            dphi.push_back( cmatching*bdphi.at(ll) );


        }

        cmatching = cmatching*cmatching;
        phiNorm = sqrt(phi2int + bphi2int*cmatching);

    } else {

        phiNorm = sqrt(phi2int);

    }
//    //TEST
//    cout  << " phiNorm " << phiNorm  << endl;
//    cout  << " phi2int " << phi2int  << endl;
//    cout  << " bphi2int " << bphi2int  << endl;
//    cout  << " cmatching " << phi.back()/bphi.back()  << endl;
//    cout  << " L " << L  << endl;
//    cout  << " n_layers " << n_layers  << endl;
//
//    throw std::invalid_argument("Ururu");

//        // TEST
//        for (unsigned qq=0; qq<nmod; qq++){
//
//            cout  << " kh" << qq <<" = " << khs.at(qq) << endl;
//
//        }


    unsigned nz = (unsigned)phi.size();



    for (unsigned ll = 0; ll < nz; ll++ ) {
        phi.at(ll) = phi.at(ll)/phiNorm;
        dphi.at(ll) = dphi.at(ll)/phiNorm;
    }

}



double sspemdd_sequential::compute_wmode_vg(double &omeg, // sound frequency
	vector<double> &depths,
	vector<double> &c1s,
	vector<double> &c2s,
	vector<double> &rhos,
	vector<unsigned> &Ns_points,
	double kh,
	vector<double> &phi)
{
    double deltah, h, cc, termc, vg;
    double vg_int =0.0;
    double layer_int;
    unsigned Np, nc;
    
    unsigned n_layers = (unsigned)depths.size();

    nc = 0;

    for (unsigned ll=0; ll<n_layers; ll++) {

        if (ll == 0 ){ deltah = depths.at(0);}
        else {
            deltah = depths.at(ll) - depths.at(ll-1);
        }

        Np = Ns_points.at(ll);
        h = deltah/Np;

        cc = c1s.at(ll);
        layer_int = 0.0;

        termc = phi.at(nc)*phi.at(nc)/( cc*cc);

        for (unsigned jj = 0; jj < Np; jj++){
            layer_int = layer_int + termc;
            nc = nc + 1;
            cc = c1s.at(ll) + ( c2s.at(ll)-c1s.at(ll) )*(jj+1)*h/deltah;
            termc = phi.at(nc)*phi.at(nc)/( cc*cc );
            layer_int = layer_int + termc;
        }

        layer_int = 0.5*layer_int*h/rhos.at(ll);

        vg_int = vg_int + layer_int;


    }

    vg = 1/( omeg*vg_int/kh );

    return vg;
}



/*
General considerations:
1) It is better to choose mesh in such a way that mesh size is the same for all z. This gives better accuracy!
(the reason: if the diagonal elements in the upper and lower diagonals vary with row index j, then accuracy is crippled, the
closer are u_j to each other -- the better, ideally they should be equal)
2) compute_wnumbers_extrap_lin_dz() makes the number of points within each layer a multiple of 12;
it is better to set all the numbers to multiple of 12 in advance
3) Richardson extrapolation of the order 3 gives reasonable accuracy
*/
vector<double> sspemdd_sequential::compute_wnumbers_extrap(double &omeg, // sound frequency
	vector<double> &depths,
	vector<double> &c1s,
	vector<double> &c2s,
	vector<double> &rhos,
	vector<unsigned> &Ns_points,
	double iModesSubset,
	unsigned &ordRich)
	/*  subroutine for computing wavenumbers for a given waveguide structure
	the computation is performed by the FD method for certain meshsize,
	Richardson extrapolation is used to improve the

	Layer structure:

	depths_{i-1}----c=c1s_i--
	*
	*
	... <-Ns_points_i       rho = rhos_i
	*
	*
	depths_{i}------c=c2s_i--

	Other parameters:
	omeg -- cyclic frequency, omeg = 2*Pi*f;
	iModesSubset -- controls the subset of the modes computed: iModesSubset <0 -> trapped modes only; 0<=iModesSubset<1 -> a subset of modes with wavenumbers within [iModesSubset*kmax kmax], in particular iModesSubset = 0 computes all propagating modes
	ordRich -- order of the Richardson extrapolation;

	the top of the first layer is z=0
	*/
{
	vector<double> coeff_extrap;
	switch (ordRich) {
	case 1:
		coeff_extrap.assign({ 1 });
		break;
	case 2:
		coeff_extrap.assign({ -1, 2 });
		break;
	case 4:
		coeff_extrap.assign({ -1 / double(6), 4, -13.5, 32 / double(3) });
		break;
	default:
		ordRich = 3;
		coeff_extrap.assign({ 0.5, -4, 4.5 });
		//coeff_extrap.assign({0.1, -0.6, 1.5});
		break;
	}
	//
	//    cout << "Richardson coeffs" << endl;
	//    for (unsigned ii=0; ii<coeff_extrap.size() ; ii++ ){
	//        cout << coeff_extrap.at(ii) << endl;
	//    }

	vector<double> input_c;
	vector<double> input_rho;
	vector<double> input_mesh;
	vector<unsigned> input_interf_idcs;
	vector<double> out_wnum2;
	vector<double> wnum_extrapR;
	double zc = 0;
	double zp = 0;
	double dz = 0;

	unsigned m_wnum = 100000;

	unsigned n_layers = (unsigned)depths.size();
	unsigned n_points_total = 0;
	unsigned n_points_layer = 0;

	// outer loop for Richardson coefficient rr
	for (unsigned rr = 1; rr <= ordRich; rr++){
		input_c.clear();
		input_rho.clear();
		input_interf_idcs.clear();
		input_mesh.clear();
		out_wnum2.clear();

		input_c.push_back(0);
		input_rho.push_back(0);
		n_points_total = 1;
		zp = 0;

		for (unsigned ll = 0; ll<n_layers; ll++){
			zc = depths.at(ll);
			n_points_layer = Ns_points.at(ll)*rr;
			dz = (zc - zp) / (n_points_layer);
			input_mesh.push_back(dz);
			input_c.at(n_points_total - 1) = c1s.at(ll);
			input_rho.at(n_points_total - 1) = rhos.at(ll);

			n_points_total = n_points_total + n_points_layer;

			for (unsigned kk = 1; kk <= n_points_layer; kk++) {
				input_rho.push_back(rhos.at(ll));
				input_c.push_back(c1s.at(ll) + (c2s.at(ll) - c1s.at(ll))*kk / n_points_layer);
			}

			if (ll < n_layers - 1) {
				input_interf_idcs.push_back(n_points_total - 1);
			}
			zp = zc;
		}

		//cout << "rr=" << rr << endl;

		out_wnum2 = compute_wnumbers(omeg, input_c, input_rho, input_interf_idcs, input_mesh, iModesSubset);
		m_wnum = std::min(m_wnum, (unsigned)out_wnum2.size());

		if (rr == 1) { wnum_extrapR.assign(m_wnum, 0); }

		for (unsigned mm = 0; mm<m_wnum; mm++) {
			wnum_extrapR.at(mm) = wnum_extrapR.at(mm) + out_wnum2.at(mm)*coeff_extrap.at(rr - 1);
		}

		/*
		for (unsigned ii=0; ii<out_wnum2.size();  ii++) {
		cout << ii << "->" << sqrt(out_wnum2.at(ii)) << endl;
		}
		*/
	}

	for (unsigned mm = 0; mm<m_wnum; mm++) {
		wnum_extrapR.at(mm) = sqrt(wnum_extrapR.at(mm));
	}

	return wnum_extrapR;
}



vector<double> sspemdd_sequential::compute_wnumbers_extrap2(double &omeg, // sound frequency
	vector<double> &depths,
	vector<double> &c1s,
	vector<double> &c2s,
	vector<double> &rhos,
	vector<unsigned> &Ns_points,
	double iModesSubset,
	unsigned &ordRich)
	/*
	14.05.17 Pavel
	subroutine for computing wavenumbers for a given waveguide structure
	the computation is performed by the FD method for certain meshsize,
	Richardson extrapolation is used to improve the accuracy

    This version features the meshes with 1 x, 2 x, 4 x, 8 x Ns_points numbers of points

	Layer structure:

	depths_{i-1}----c=c1s_i--
	*
	*
	... <-Ns_points_i       rho = rhos_i
	*
	*
	depths_{i}------c=c2s_i--

	Other parameters:
	omeg -- cyclic frequency, omeg = 2*Pi*f;
	iModesSubset -- controls the subset of the modes computed: iModesSubset <0 -> trapped modes only; 0<=iModesSubset<1 -> a subset of modes with wavenumbers within [iModesSubset*kmax kmax], in particular iModesSubset = 0 computes all propagating modes
	ordRich -- order of the Richardson extrapolation;

	the top of the first layer is z=0
	*/
{
	vector<double> coeff_extrap;
	switch (ordRich) {
	case 1:
		coeff_extrap.assign({ 1 });
		break;
	case 2:
		coeff_extrap.assign({ -0.333333333333333, 1.333333333333333});
		break;
	case 4:
		coeff_extrap.assign({ -0.000352733686067, 0.029629629629630, -0.474074074074074, 1.444797178130511 });
		break;
	default:
		ordRich = 3;
		coeff_extrap.assign({ 0.022222222222222, -0.444444444444444, 1.422222222222222 });
		break;
	}
	//
	//    cout << "Richardson coeffs" << endl;
	//    for (unsigned ii=0; ii<coeff_extrap.size() ; ii++ ){
	//        cout << coeff_extrap.at(ii) << endl;
	//    }

	vector<double> input_c;
	vector<double> input_rho;
	vector<double> input_mesh;
	vector<unsigned> input_interf_idcs;
	vector<double> out_wnum2;
	vector<double> wnum_extrapR;
	double zc = 0;
	double zp = 0;
	double dz = 0;
	unsigned m_wnum = 100000;

	unsigned n_layers = (unsigned)depths.size();
	unsigned n_points_total = 0;
	unsigned n_points_layer = 0;

    unsigned r_mult = 1; //Richardson factor for the number of points
	// outer loop for Richardson coefficient rr
	for (unsigned rr = 1; rr <= ordRich; rr++){
		input_c.clear();
		input_rho.clear();
		input_interf_idcs.clear();
		input_mesh.clear();
		out_wnum2.clear();

		input_c.push_back(0);
		input_rho.push_back(0);
		n_points_total = 1;
		zp = 0;

		for (unsigned ll = 0; ll<n_layers; ll++){
			zc = depths.at(ll);
			n_points_layer = Ns_points.at(ll)*r_mult;
			dz = (zc - zp) / (n_points_layer);
			input_mesh.push_back(dz);
			input_c.at(n_points_total - 1) = c1s.at(ll);
			input_rho.at(n_points_total - 1) = rhos.at(ll);

			n_points_total = n_points_total + n_points_layer;

			for (unsigned kk = 1; kk <= n_points_layer; kk++) {
				input_rho.push_back(rhos.at(ll));
				input_c.push_back(c1s.at(ll) + (c2s.at(ll) - c1s.at(ll))*kk / n_points_layer);
			}

			if (ll < n_layers - 1) {
				input_interf_idcs.push_back(n_points_total - 1);
			}
			zp = zc;
		}

		//cout << "rr=" << rr << endl;

		out_wnum2 = compute_wnumbers(omeg, input_c, input_rho, input_interf_idcs, input_mesh, iModesSubset);
		m_wnum = std::min(m_wnum, (unsigned)out_wnum2.size());

		if (rr == 1) { wnum_extrapR.assign(m_wnum, 0); }

		for (unsigned mm = 0; mm<m_wnum; mm++)
			wnum_extrapR.at(mm) = wnum_extrapR.at(mm) + out_wnum2.at(mm)*coeff_extrap.at(rr - 1);

		r_mult = r_mult*2;

		/*
		for (unsigned ii=0; ii<out_wnum2.size();  ii++) {
		cout << ii << "->" << sqrt(out_wnum2.at(ii)) << endl;
		}
		*/
	}

	for (unsigned mm = 0; mm<m_wnum; mm++)
		wnum_extrapR.at(mm) = sqrt(wnum_extrapR.at(mm));

	return wnum_extrapR;
}




vector<double> sspemdd_sequential::compute_wnumbers_extrap_lin_dz(double &omeg, // sound frequency
	vector<double> &depths,
	vector<double> &c1s,
	vector<double> &c2s,
	vector<double> &rhos,
	vector<unsigned> &Ns_points,
	double iModesSubset,
	unsigned &ordRich)
	/*  subroutine for computing wavenumbers for a given waveguide structure
	the computation is performed by the FD method for certain meshsize,
	Richardson extrapolation is used to improve the

	Layer structure:

	depths_{i-1}----c=c1s_i--
	*
	*
	... <-Ns_points_i       rho = rhos_i
	*
	*
	depths_{i}------c=c2s_i--

	Other parameters:
	omeg -- cyclic frequency, omeg = 2*Pi*f;
	iModesSubset -- controls the subset of the modes computed: iModesSubset <0 -> trapped modes only; 0<=iModesSubset<1 -> a subset of modes with wavenumbers within [iModesSubset*kmax kmax], in particular iModesSubset = 0 computes all propagating modes
	ordRich -- order of the Richardson extrapolation;

	the top of the first layer is z=0
	*/
{
	vector<double> input_c;
	vector<double> input_rho;
	vector<double> input_mesh;
	vector<unsigned> input_interf_idcs;
	vector<double> out_wnum2;
	vector<double> wnum_extrapR;
	double zc = 0;
	double zp = 0;
	double dz = 0;

	unsigned m_wnum = 100000;

	unsigned n_layers = (unsigned)depths.size();
	unsigned n_points_total = 0;
	unsigned n_points_layer = 0;

	vector<double> coeff_extrap;
	switch (ordRich) {
	case 1:
		coeff_extrap.assign({ 1 });
		break;
	case 2:
		coeff_extrap.assign({ 1.333333333333333, -0.333333333333333 });
		break;
	case 4:
		// coeff_extrap.assign({1.595325630252102, -0.788449059052564, 0.216346153846154, -0.023222725045691});
		coeff_extrap.assign({ 1.6, -0.8, 0.228571428571429, -0.028571428571429 });
		break;
	default:
		ordRich = 3;
		coeff_extrap.assign({ 1.5, -0.6, 0.1 });
		//coeff_extrap.assign({0.1, -0.6, 1.5});
		break;
	}

	// number of points in each layer is multiple of 12
	// this allows us to use nz_ii = nz/ii, ii = 1,2,3,4
	for (unsigned ii = 0; ii < n_layers; ii++){
        if ( Ns_points.at(ii) % 12 > 0 ){
            Ns_points.at(ii) = 12 * (1+(Ns_points.at(ii)/12));
        }
	}

	//    cout << "Richardson coeffs" << endl;
	//    for (int ii=0; ii<coeff_extrap.size() ; ii++ ){
	//        cout << coeff_extrap.at(ii) << endl;
	//    }

	// outer loop for Richardson coefficient rr
	for (unsigned rr = 1; rr <= ordRich; rr++){
		input_c.clear();
		input_rho.clear();
		input_interf_idcs.clear();
		input_mesh.clear();
		out_wnum2.clear();

		input_c.push_back(0);
		input_rho.push_back(0);
		n_points_total = 1;
		zp = 0;

		for (unsigned ll = 0; ll<n_layers; ll++){
			zc = depths.at(ll);
			n_points_layer = Ns_points.at(ll) / rr;
			dz = (zc - zp) / (n_points_layer);

			//            cout << "np=" << n_points_layer << "  " << "dz=" << dz <<endl;

			input_mesh.push_back(dz);
			input_c.at(n_points_total - 1) = c1s.at(ll);
			input_rho.at(n_points_total - 1) = rhos.at(ll);

			n_points_total = n_points_total + n_points_layer;

			for (unsigned kk = 1; kk <= n_points_layer; kk++) {
				input_rho.push_back(rhos.at(ll));
				input_c.push_back(c1s.at(ll) + (c2s.at(ll) - c1s.at(ll))*kk / n_points_layer);
			}

			if (ll < n_layers - 1) {
				input_interf_idcs.push_back(n_points_total - 1);
			}
			zp = zc;
		}

		//        cout << "rr=" << rr << endl;

		out_wnum2 = compute_wnumbers(omeg, input_c, input_rho, input_interf_idcs, input_mesh, iModesSubset);
		m_wnum = std::min(m_wnum, (unsigned)out_wnum2.size());

		if (rr == 1) { wnum_extrapR.assign(m_wnum, 0); }

		for (unsigned mm = 0; mm<m_wnum; mm++) {
			wnum_extrapR.at(mm) = wnum_extrapR.at(mm) + out_wnum2.at(mm)*coeff_extrap.at(rr - 1);
		}

		//            for (unsigned ii=0; ii<out_wnum2.size();  ii++) {
		//
		//                cout << ii << "->" << sqrt(out_wnum2.at(ii)) << endl;
		//            }
		//            cout << endl;
	}

	for (unsigned mm = 0; mm<m_wnum; mm++) {
		wnum_extrapR.at(mm) = sqrt(wnum_extrapR.at(mm));
	}
	return wnum_extrapR;
}

vector<double> sspemdd_sequential::compute_wnumbers(double &omeg, // sound frequency
	vector<double> &c,
	vector<double> &rho,
	vector<unsigned> &interface_idcs,
	vector<double> &meshsizes,
	double iModesSubset                 // set iModesSubset <0 -> trapped modes only; 0<=iModesSubset<1 -> a subset of modes with wavenumbers
	)                                   // within [iModesSubset*kmax kmax], in particular iModesSubset = 0 computes all propagating modes
{
	// prepare the three diagonals of the matrix to be passed to the EIG function
	// for the c = c_j, j=0... N_points
	// interfaces are at z = z_m,  interface_idcs = {m}, if empty then we have NO interfaces
	// mesh size in the j-th layer is meshsizes.at(j); this vector has at least one element,
	// for the k-th interface interface_idcs.at(k-1) we have meshsizes meshsizes.at(k-1) and meshsizes.at(k) below and above the interface respectively
	// for c(interface_idcs.at(k-1)) the value of c is the one BELOW the k-th interface
	//(i.e. for the water-bottom interface at the boundary we take the value from the bottom)

	vector<double> md;
	vector<double> ud;
	vector<double> ld;
	vector<double> wnumbers2;

	int N_points = (unsigned)c.size();
	unsigned layer_number = 0;
	double dz = meshsizes.at(layer_number);
	double dz_next = dz;//    ofstream myFile("thematrixdiags.txt");
	//    for (int ii=0; ii<N_points-2; ii++){
	//        myFile << std::fixed << std::setprecision(16) << ld.at(ii) << "  " << md.at(ii) << "  " << ud.at(ii) << endl;
	//    }
	//    myFile.close();
	double q = 0;
	double cp, cm, dp, dm, cmin, cmax, kappamax, kappamin;
	int next_interface_idx;

	if (interface_idcs.size() > 0)
	{
		next_interface_idx = interface_idcs.at(0) - 1;
	}
	else
	{
		next_interface_idx = N_points;
	}

	cmin = c.at(0);
	cmax = c.at(0);

	for (int ii = 0; ii < N_points; ii++){
		if (c.at(ii) < cmin) { cmin = c.at(ii); }
		if (c.at(ii) > cmax) { cmax = c.at(ii); }
	}

	kappamax = omeg / cmin;
	kappamin = omeg / cmax;

	if (iModesSubset >= 0) {

        if (iModesSubset < 1) {
            kappamin = iModesSubset*kappamax;
        }
        else {
            throw std::invalid_argument("Invalid iModeSubset: use either -1 or a value from [0 1)");
        }

	}




	for (int ii = 0; ii < N_points - 2; ii++){
		// ordinary point
		ud.push_back(1 / (dz*dz));
		ld.push_back(1 / (dz*dz));
		md.push_back(-2 / (dz*dz) + omeg*omeg / (c.at(ii + 1)*c.at(ii + 1)));

		// special case of the point at the interface

		if (ii == next_interface_idx) {         //ii -- z(ii+1), z(0) = 0
			layer_number = layer_number + 1;    // âîîáùå ii=89 -- âîäà, â ii=90 -äíî,
			// çäåñü ii = 89 -- èíòåðôåéñ, óæå äíî
			cp = c.at(ii + 1);
			dp = rho.at(ii + 1);
			cm = c.at(ii);
			dm = rho.at(ii);


			dz_next = meshsizes.at(layer_number);
            q = 1 / (dz_next*dm + dz*dp);  // Ïîìåíÿòü ìåñòàìè ñ ïðåäûäóùåé ñòðîêîé??

			ld.at(ii) = 2 * q*dp / dz;
			md.at(ii) = -2 * q*(dz_next*dp + dz*dm) / (dz*dz_next) + omeg*omeg*q*(dz*dp*cp*cp + dz_next*dm*cm*cm) / (cp*cp*cm*cm);
			ud.at(ii) = 2 * q*dm / dz_next;

			if (interface_idcs.size() > layer_number)
			{
				next_interface_idx = interface_idcs.at(layer_number) - 1;
			}
			else
			{
				next_interface_idx = N_points;
			}

			dz = dz_next;
		}
	}

	// HERE WE CALL THE EIG ROUTINE!!!
	//input: diagonals ld, md, ud + interval [0 k_max]
	//output: wnumbers2 = wave numbers squared

	alglib::real_2d_array eigenvectors; // V - ñîáñòâ âåêòîð
	alglib::real_1d_array eigenvalues; // Lm -ñîáñòâ çíà÷
	eigenvalues.setlength(N_points - 2);
	alglib::ae_int_t eigen_count = 0;

	alglib::real_1d_array main_diag, second_diag;
	main_diag.setlength(N_points - 2);
	second_diag.setlength(N_points - 3);

	for (int ii = 0; ii < N_points - 3; ii++) {
		second_diag[ii] = sqrt(ud.at(ii)*ld.at(ii + 1));
		main_diag[ii] = md.at(ii);
	}
	main_diag[N_points - 3] = md.at(N_points - 3);

/* TEST: the sparse matrix diagonals output
	    std::ofstream myFile("thematrixdiags.txt");
	    for (int ii=0; ii<N_points-2; ii++){
	        myFile << std::fixed  << ld.at(ii) << "  " << md.at(ii) << "  " << ud.at(ii) << endl;
	    }
	    myFile.close();

	    std::ofstream myFile1("thematrixdiags_sym.txt");
	    for (int ii=0; ii<N_points-3; ii++){
	        myFile1 << std::fixed  << main_diag[ii] << "  " << second_diag[ii] << endl;
	    }
	    myFile1.close();
*/
	alglib::smatrixtdevdr(main_diag, second_diag, N_points - 2, 0, kappamin*kappamin, kappamax*kappamax, eigen_count, eigenvectors);

	for (int ii = 0; ii<eigen_count; ii++) {
		wnumbers2.push_back(main_diag[eigen_count - ii - 1]);
	}

	return wnumbers2;
}

//tau_comment: search and output,
//check for tau!
int sspemdd_sequential::init(vector<double> depths)
{
	if ((!rank) && (verbosity > 0)) {
		cout << "init() started" << endl;
		cout << "depths: ";
		for (auto &x : depths)
			cout << x << " ";
		cout << endl;
	}
	
	n_layers_w = depths.size() - 1;
	
	if (!n_layers_w) {
		cerr << "n_layers_w == 0" << endl;
		return -1;
	}

	ncpl_arr = ncpl_init_arr;
	ncpl_arr.resize(n_layers_w);
	cw1_arr = cw1_init_arr;
	cw1_arr.resize(n_layers_w);
	cw2_arr = cw2_init_arr;
	cw2_arr.resize(n_layers_w);

	c1s.resize(n_layers_w + 1);
	for (auto &x : c1s)
		x = 1500;
	c2s.resize(n_layers_w + 1);
	for (auto &x : c2s)
		x = 1500;
	rhos.resize(n_layers_w + 1);
	for (auto &x : rhos)
		x = 1;
	Ns_points.resize(n_layers_w + 1);
	unsigned ppm = 1;
	Ns_points[0] = (unsigned)round(ppm*depths[0]);
	for (unsigned i=1; i < depths.size(); i++ )
		Ns_points[i] = (unsigned)round(ppm*(depths[i] - depths[i-1]));

	N_total = nR*nrhob*ncb*ntau;
	for (auto &x : ncpl_arr)
		N_total *= (unsigned long long)x;

	if (!N_total) {
		cerr << "N_total == 0" << endl;
		cerr << "nR nrhob ncb ntau : " << endl;
		cerr << nR << " " << nrhob << " " << ncb << " " << ntau << endl;
		cerr << "ncpl_arr : " << endl;
		for (auto &x : ncpl_arr)
			cerr << x << " ";
		cerr << endl;
		cerr << "depths : " << endl;
		for (auto &x : depths)
			cerr << x << " ";
		cerr << endl;
		return -1;
	}
	
	if ( (!rank) && (verbosity > 0) )
		cout << "N_total " << N_total << endl;
	
	if (cw1_arr.size() != (depths.size() - 1)) {
		cerr << "cw1_arr.size() != (depths.size() - 1)";
		cerr << endl;
		exit(1);
	}
	loadValuesToSearchSpaceVariables();
	
	if ( (!rank) && (verbosity > 0) )
		cout << "init() finished" << endl;

	return 0;
}

int sspemdd_sequential::createDepthsArray(vector<vector<double>> &depths_vec)
{
	if (d1_arr.size() == 0) {
		n_layers_w = cw1_arr.size();
		double layer_thickness_w = h / n_layers_w;
		vector<double> depths;
		for (unsigned jj = 1; jj <= n_layers_w; jj++)
			depths.push_back(layer_thickness_w*jj);
		depths.push_back(H);
		depths_vec.push_back(depths);
	}
	else {
		vector<vector<double>> search_space_depths;
		search_space_depths.resize(d1_arr.size());
		for (unsigned i = 0; i < d2_arr.size(); i++) {
			double cur_val = d2_arr[i];
			for (;;) {
				search_space_depths[i].push_back(cur_val);
				cur_val -= d_step[i];
				if (cur_val < d1_arr[i])
					break;
			}
		}

		vector<int> index_arr;
		vector<double> tmp_depths;
		vector<vector<double>> ::iterator it;
		double cur_treshold;
		while (SSPEMDD_utils::next_cartesian(search_space_depths, index_arr, tmp_depths)) {
			vector<double> depths;
			cur_treshold = tmp_depths[0] + 3;
			depths.push_back(tmp_depths[0]); // at least 1 water layer must exist
			for (unsigned i = 1; i < tmp_depths.size(); i++) {
				if (tmp_depths[i] >= cur_treshold) {
					depths.push_back(tmp_depths[i]);
					cur_treshold = tmp_depths[i] + 2;
				}
			}
			it = find(depths_vec.begin(), depths_vec.end(), depths);
			if (it == depths_vec.end())
				depths_vec.push_back(depths);
		}

		for (auto &x : depths_vec) {
			x.push_back(h);
			x.push_back(H);
		}
	}
	cout << "depths_vec.size() " << depths_vec.size() << endl;
	
	return 0;
}

void sspemdd_sequential::reportFinalResult()
{
	// fix final time
	std::chrono::high_resolution_clock::time_point t2;
	std::chrono::duration<double> time_span;
	t2 = std::chrono::high_resolution_clock::now();
	time_span = std::chrono::duration_cast<std::chrono::duration<double>>(t2 - start_chrono_time);

	cout << endl;
	cout << "total solving time " << time_span.count() << endl;
	cout << "SEARCH ENDED!" << endl;
	cout << "RESULTING VALUE:" << endl;
	cout << "err = " << record_point.residual << ", parameters:" << endl;
	cout << "c_b = " << record_point.cb << endl
			  << "tau = " << record_point.tau << endl
			  << "rho_b = " << record_point.rhob << endl
			  << "R = " << record_point.R << endl;
	cout << "cws :" << endl;
	for (auto &x : record_point.cws)
		cout << x << " ";
	cout << endl;
	cout << "depths " << endl;
	for (auto &x : record_point.depths)
		cout << x << " ";
	cout << endl;
	cout << "total solving time " << time_span.count() << endl;
}

void sspemdd_sequential::findGlobalMinBruteForce(vector<double> depths)
{
	cout << "findGlobalMinBruteForce()" << endl;

	vector<search_space_point> search_space_points_vec = getSearchSpacePointsVec(depths);
	cout << "search_space_points_vec.size() " << search_space_points_vec.size() << endl;
	
	for (auto &x : search_space_points_vec)
		fillDataComputeResidual(x); // calculated residual is written to cur_point
}

vector<search_space_point> sspemdd_sequential::getSearchSpacePointsVec(vector<double> depths)
{
	vector<int> index_arr;
	vector<unsigned> cur_point_indexes;
	vector<vector<unsigned>> search_space_indexes;
	search_space_indexes.resize(search_space.size());
	for (unsigned i = 0; i < search_space.size(); i++)
		for (unsigned j = 0; j < search_space[i].size(); j++)
			search_space_indexes[i].push_back(j);

	vector<search_space_point> points_vec;
	while (SSPEMDD_utils::next_cartesian(search_space_indexes, index_arr, cur_point_indexes))
		points_vec.push_back(fromPointIndexesToPoint(cur_point_indexes, depths));

	return points_vec;
}

void sspemdd_sequential::reduceSearchSpace(reduced_search_space_attribute &reduced_s_s_a)
{
	// search_space_variables[0] - cb
	// search_space_variables[1] - rhob
	// search_space_variables[2] - R
	// search_space_variables[3] - tau
	// search_space_variables[4, ...] - cws
	// search_space_variables[..., ...] - depths
	if (reduced_s_s_a.cb == false) {
		search_space[0].resize(1);
		search_space[0][0] = cb1;
	}
	if (reduced_s_s_a.rhob == false) {
		search_space[1].resize(1);
		search_space[1][0] = rhob1;
	}
	if (reduced_s_s_a.R == false) {
		search_space[2].resize(1);
		search_space[2][0] = R1;
	}
	if (reduced_s_s_a.tau == false) {
		search_space[3].resize(1);
		search_space[3][0] = tau1;
	}
	for (unsigned i=0; i < reduced_s_s_a.cws.size(); i++) {
		if (reduced_s_s_a.cws[i] == false) {
			search_space[4 + i].resize(1);
			search_space[4 + i][0] = cw1_arr[i];
		}
	}
}

double sspemdd_sequential::fillDataComputeResidual( search_space_point &point )
{ // finally specify sound speed in water
  // the parameters are transformed into the arrays c1s, c2s, rhos
	for (unsigned jj = 0; jj < n_layers_w - 1; jj++) {
		c1s.at(jj) = point.cws.at(jj);
		c2s.at(jj) = point.cws.at(jj + 1);
		rhos.at(jj) = 1;
	}
	c1s.at(n_layers_w - 1) = point.cws.at(n_layers_w - 1);
	c2s.at(n_layers_w - 1) = point.cws.at(n_layers_w - 1);
	rhos.at(n_layers_w - 1) = 1;
	c1s.at(n_layers_w) = point.cb;
	c2s.at(n_layers_w) = point.cb;
	rhos.at(n_layers_w) = point.rhob;
	vector<double> depths = point.depths;
	if (depths.size() == 0) {
		std::cerr << "depths.size() == 0" << endl;
		exit(-1);
	}
	
	if (verbosity > 1) {
		/*for (unsigned jj = 0; jj <= n_layers_w; jj++)
			cout << "Layer #" << jj + 1 << ": c=" << c1s.at(jj) << "..." << c2s.at(jj) << "; rho=" << rhos.at(jj) << "; np=" << Ns_points.at(jj) << endl;
		cout << residual << endl << endl;*/
		cout << "depths : ";
		for (auto &x : depths)
			cout << x << " ";
		cout << endl;
		cout << "Ns_points : ";
		for (auto &x : Ns_points)
			cout << x << " ";
		cout << endl;
	}

	if (object_function_type == "uniform") {
		point.residual = compute_modal_delays_residual_uniform(freqs, depths, c1s, c2s, rhos, Ns_points,
			point.R, point.tau, modal_delays, mode_numbers);
	}
	else if (object_function_type == "uniform2") {
		point.residual = compute_modal_delays_residual_uniform2(freqs, depths, c1s, c2s, rhos, Ns_points,
			point.R, point.tau, modal_delays, mode_numbers);
	}
	else if (object_function_type == "weighted") {
		point.residual = compute_modal_delays_residual_weighted(freqs, depths, c1s, c2s, rhos, Ns_points,
			point.R, point.tau, modal_delays, weight_coeffs, mode_numbers);
	}
	else {
		std::cerr << "unknown object_function_type " << object_function_type << endl;
		exit(1);
	}

	if ( verbosity > 1 )
		cout << "point.residual " << point.residual << endl;
	
	if (point.residual < record_point.residual) {
		record_point = point;
		if (verbosity > 0) {
			cout << endl;
			cout << endl << "New residual minimum:" << endl;
			cout << "err = " << record_point.residual << ", parameters:" << endl;
			cout << "c_b = " << record_point.cb
				<< ", rho_b = " << record_point.rhob
				<< ", tau = " << record_point.tau
				<< ", R = " << record_point.R << endl;
			cout << "cws_min :" << endl;
			for (auto &x : record_point.cws)
				cout << x << " ";
			cout << endl;
			cout << "depths " << endl;
			for (auto &x : record_point.depths)
				cout << x << " ";
			cout << endl;
			cout << "Ns_points " << endl;
			for (auto &x : Ns_points)
				cout << x << " ";
			cout << endl;
			cout << endl;
		}
	}

	return point.residual;
}

void sspemdd_sequential::loadValuesToSearchSpaceVariables()
{
	// search_space_variables[0] - cb
	// search_space_variables[1] - rhob
	// search_space_variables[2] - R
	// search_space_variables[3] - tau
	// search_space_variables[4...] - cws
	vector<double> tmp_vec;
	search_space.clear();

	// fill search_space_variables[0] with cb
	tmp_vec.resize(ncb);
	for (unsigned long long i = 0; i < ncb; i++)
		tmp_vec[i] = cb1 + (ncb == 1 ? 0 : i*(cb2 - cb1) / (ncb - 1));
	search_space.push_back(tmp_vec);

	// fill search_space_variables[1] with rhob
	tmp_vec.resize(nrhob);
	for (unsigned long long i = 0; i < nrhob; i++)
		tmp_vec[i] = rhob1 + (nrhob == 1 ? 0 : i*(rhob2 - rhob1) / (nrhob - 1));
	search_space.push_back(tmp_vec);

	// fill search_space_variables[2] with R
	tmp_vec.resize(nR);
	for (unsigned long long i = 0; i < nR; i++)
		tmp_vec[i] = R1 + (nR == 1 ? 0 : i*(R2 - R1) / (nR - 1));
	search_space.push_back(tmp_vec);

	// fill search_space_variables[3] with tau
	tmp_vec.resize(ntau);
	for (unsigned long long i = 0; i < ntau; i++)
		tmp_vec[i] = tau1 + (ntau == 1 ? 0 : i*(tau2 - tau1) / (ntau - 1));
	search_space.push_back(tmp_vec);

	// fill search_space_variables[4-...] with cws
	for (unsigned long long i = 0; i < cw1_arr.size(); i++) {
		tmp_vec.resize(ncpl_arr[i]);
		for (unsigned long long j = 0; j < ncpl_arr[i]; j++)
			tmp_vec[j] = cw1_arr[i] + (ncpl_arr[i] == 1 ? 0 : j*(cw2_arr[i] - cw1_arr[i]) / (ncpl_arr[i] - 1));
		search_space.push_back(tmp_vec);
	}

	if (!rank)
		cout << "loadValuesToSearchSpaceVariables() finished" << endl;
}

search_space_point sspemdd_sequential::findLocalMinHillClimbing(vector<double> depths)
{
<<<<<<< HEAD
	cout << "findLocalMinHillClimbing" << endl;

=======
	if (verbosity > 1)
		cout << "findLocalMinHillClimbing" << endl;
	unsigned u_val = 1;
	for (unsigned i = 0; i < depths.size() - 2; i++)
		u_val *= (unsigned)depths[i];
	srand(u_val);
>>>>>>> aec6d1e7
	// choose random point in the search space
	/*for (unsigned i = 0; i < search_space.size(); i++) // i stands for variable_index
	local_record_point_indexes[i] = rand() % search_space[i].size(); // get random index
	cur_point_indexes = local_record_point_indexes;*/
	
	search_space_point local_record_point = getNonRandomStartPoint(depths);
	vector<unsigned> local_record_point_indexes = fromPointToPointIndexes( local_record_point );
	fillDataComputeResidual(local_record_point); // calculated residual is written to cur_point

	bool isCheckRequired = false;
	for (unsigned i = 0; i < search_space.size(); i++) { // i stands for variable_index
		if (search_space[i].size() > 1) {
			isCheckRequired = true;
			break;
		}
	}
	if ( (!isCheckRequired) && (verbosity > 0) ) {
		cout << "1 element in a search space, fast exit" << endl;
		return local_record_point;
	}

	checked_points.reserve(N_total);
	checked_points.push_back(local_record_point);
	unsigned skipped_points = 0;
	bool isContinueDimension;
	vector<unsigned> cur_point_indexes;
	search_space_point cur_point;
	// launch iterations of hill climbing
	for (unsigned run_index = 0; run_index < iterated_local_search_runs; run_index++) {
		bool isLocalMin;
		cout << endl;
		cout << "iteration " << run_index << " of ILS" << endl;
		do { // do while local min not reached
			isLocalMin = true; // if changing of every variable will not lead to a record updata, then a local min reached
			for (unsigned i = 0; i < search_space.size(); i++) { // i stands for variable_index
				if (search_space[i].size() == 1) {
					//cout << "one value of a variable, skip it" << endl;
					continue;
				}
				//cout << "variable_index " << variable_index << endl;
				cur_point_indexes = local_record_point_indexes;
				vector<unsigned> point_indexes_before_increase = cur_point_indexes;
				unsigned index_from = cur_point_indexes[i]; // don't check index twice
				if (verbosity > 0)
					cout << "index_from " << index_from << endl;
				bool isDecreaseTurn = false;
				bool isTriggerIncToDec = false;
				do { // change value of a variabble while it leads to updating of a record
					double old_record_residual = local_record_point.residual;
					if (isDecreaseTurn) {
						if (isTriggerIncToDec) { // move to a point before increase
							cur_point_indexes = point_indexes_before_increase;
							isTriggerIncToDec = false;
						}
						if (cur_point_indexes[i] == 0)
							cur_point_indexes[i] = search_space[i].size() - 1;
						else
							cur_point_indexes[i]--;
					}
					else {
						cur_point_indexes[i]++;
						if (cur_point_indexes[i] == search_space[i].size())
							cur_point_indexes[i] = 0;
					}
					if (cur_point_indexes[i] == index_from) {
						if (verbosity > 0)
							cout << "cur_point_indexes[i] == index_from. Break iteration." << endl;
						break;
					}
					if (verbosity > 0) {
						cout << "checking index " << cur_point_indexes[i] <<
							", max index " << search_space[i].size() - 1 << endl;
						cout << "cur_point_indexes" << endl;
						for (unsigned j = 0; j < cur_point_indexes.size(); j++)
							cout << cur_point_indexes[j] << " ";
						cout << endl;
					}
					cur_point = fromPointIndexesToPoint(cur_point_indexes, depths);
					if (std::find(checked_points.begin(), checked_points.end(), cur_point) != checked_points.end()) {
						skipped_points++;
						continue;
					}
					double d_val = fillDataComputeResidual(cur_point); // calculated residual is written to cur_point
					checked_points.push_back(cur_point);
					isContinueDimension = false;
					if (d_val < old_record_residual) { // new record was found
						local_record_point.residual = d_val;
						local_record_point_indexes = cur_point_indexes;
						isLocalMin = false;
						isContinueDimension = true;
					}
					if ((!isContinueDimension) && (!isDecreaseTurn)) {
						isDecreaseTurn = true; // try to decrease current value
						if (verbosity > 0)
							cout << "isDecreaseTurn " << isDecreaseTurn << endl;
						isContinueDimension = true;
						isTriggerIncToDec = true;
						continue;
					}
				} while (isContinueDimension);
			}
		} while (!isLocalMin);

		//cout << endl << "*** local minimum in hill climbing" << endl;
		//cout << "local record of residual " << record_point.residual << endl;
		//cout << "-----" << endl;
		if (verbosity > 0)
			cout << "new random cur_point_indexes : " << endl;
		
		for(;;) {
			// prmutate current global minimum point to obtain a new start point
			for (unsigned i = 0; i < search_space.size(); i++) {
				if (search_space[i].size() == 1) {
					cur_point_indexes[i] = 0;
					if (verbosity > 0)
						cout << cur_point_indexes[i] << " ";
					continue;
				}
				unsigned rand_numb = rand();
				if (rand_numb % 3 == 0)
					cur_point_indexes[i] = local_record_point_indexes[i];
				else
					cur_point_indexes[i] = (rand_numb % search_space[i].size());
			}
			cur_point = fromPointIndexesToPoint(cur_point_indexes, depths);
			if (std::find(checked_points.begin(), checked_points.end(), cur_point) == checked_points.end())
				break;
		}
		if (verbosity > 0) {
			cout << "new random point" << endl;
			for (unsigned j = 0; j < cur_point_indexes.size(); j++)
				cout << cur_point_indexes[j] << " ";
			cout << endl;
		}
		
		fillDataComputeResidual(cur_point); // calculated residual is written to cur_point
		checked_points.push_back(cur_point);
		// new start point
		local_record_point = cur_point;
		local_record_point_indexes = cur_point_indexes;

		cout << "checked_points size " << checked_points.size() << endl;
		cout << "skipped_points " << skipped_points << endl;
		cout << "---" << endl;
	}

	return local_record_point;
}

search_space_point sspemdd_sequential::fromPointIndexesToPoint( vector<unsigned> cur_point_indexes, 
	                                                            vector<double> depths)
{
	search_space_point point;
	point.cb   = search_space[0][cur_point_indexes[0]];
	point.rhob = search_space[1][cur_point_indexes[1]];
	point.R    = search_space[2][cur_point_indexes[2]];
	point.tau  = search_space[3][cur_point_indexes[3]];
	for (unsigned i = 4; i < search_space.size(); i++)
		point.cws.push_back(search_space[i][cur_point_indexes[i]]);
	point.depths = depths;
	point.residual = START_HUGE_VALUE;
	return point;
}

vector<unsigned> sspemdd_sequential::fromPointToPointIndexes( search_space_point point )
{
	vector<unsigned> cur_point_indexes;
	cur_point_indexes.resize(search_space.size());

	for (unsigned j = 0; j<search_space[0].size(); j++)
		if ( search_space[0][j] == point.cb ) {
			cur_point_indexes[0] = j;
			break;
		}
	for (unsigned j = 0; j<search_space[1].size(); j++)
		if (search_space[1][j] == point.rhob) {
			cur_point_indexes[1] = j;
			break;
		}
	for (unsigned j = 0; j<search_space[2].size(); j++)
		if (search_space[2][j] == point.R) {
			cur_point_indexes[2] = j;
			break;
		}
	for (unsigned j = 0; j<search_space[3].size(); j++)
		if (search_space[3][j] == point.tau) {
			cur_point_indexes[3] = j;
			break;
		}
	for (unsigned i = 4; i < search_space.size(); i++) {
		for (unsigned j = 0; j < search_space[i].size(); j++)
			if (search_space[i][j] == point.cws[i - 4]) {
				cur_point_indexes[i] = j;
				break;
			}
	}

	return cur_point_indexes;
}

search_space_point sspemdd_sequential::fromDoubleVecToPoint(vector<double> double_vec)
{
	search_space_point point;
	point.cb   = double_vec[0];
	point.rhob = double_vec[1];
	point.R    = double_vec[2];
	point.tau  = double_vec[3];
	unsigned depths_number = (double_vec.size() - 4) / 2;
	for (unsigned i = 4; i < 4 + depths_number; i++)
		point.cws.push_back(double_vec[i]);
	for (unsigned i = 4 + depths_number; i < double_vec.size(); i++)
		point.depths.push_back(double_vec[i]);
	point.residual = START_HUGE_VALUE;
	return point;
}

double sspemdd_sequential::getRecordResidual()
{
	return record_point.residual;
}

void sspemdd_sequential::getThreeValuesFromStr(std::string str, double &val1, double &val2, double &val3)
{
	val1 = val3 = -1;
	val2 = 1;
	std::string word1, word2, word3;
	for (auto &x : str)
		if (x == ':')
			x = ' ';
	std::stringstream sstream;
	sstream << str;
	sstream >> word1 >> word2 >> word3;
	std::istringstream(word1) >> val1;
	std::istringstream(word2) >> val2;
	std::istringstream(word3) >> val3;
	if (val3 == -1)
		val3 = val1;
}

int sspemdd_sequential::readScenario(std::string scenarioFileName)
{
// read constant and variable values from a scenario file
	if ( (!rank) && (verbosity > 0) )
		cout << "scenarioFileName " << scenarioFileName << endl;
	std::ifstream scenarioFile(scenarioFileName.c_str());

	if (!scenarioFile.is_open()) {
		std::cerr << "scenarioFile with the name " << scenarioFileName << " wasn't openend" << endl;
		return -1;
	}

	std::string str, word, tmp_word;
	std::stringstream sstream;
	unsigned cw_index = 0, d_index = 0;
	double cur_val_step = 0, cur_val1 = 0, cur_val2 = 0;
	while (getline(scenarioFile, str)) {
		if ((str == "") || (str[0] == '%'))
			continue;
		sstream << str;
		sstream >> word;
		if (word.find("dtimes_file") != std::string::npos)
			sstream >> dtimesFileName;
		else if (word.find("spmag_file") != std::string::npos)
			sstream >> spmagFileName;
		else if (word == "h")
			sstream >> h;
		else if (word == "H")
			sstream >> H;
		else if ((word.size() >= 2) && (word[0] == 'c') && (word[1] == 'w')) {
			word = word.substr(2, word.size()-2);
			std::istringstream(word) >> cw_index;
			if (cw1_init_arr.size() < cw_index + 1)
				cw1_init_arr.resize(cw_index + 1);
			if (cw2_init_arr.size() < cw_index + 1)
				cw2_init_arr.resize(cw_index + 1);
			if (ncpl_init_arr.size() < cw_index + 1)
				ncpl_init_arr.resize(cw_index + 1);
			sstream >> word;
			getThreeValuesFromStr(word, cur_val1, cur_val_step, cur_val2);
			cw1_init_arr[cw_index] = cur_val1;
			cw2_init_arr[cw_index] = cur_val2;
			if (cur_val1 == cur_val2)
				ncpl_init_arr[cw_index] = 1;
			else
				ncpl_init_arr[cw_index] = (unsigned)(ceil((cur_val2 - cur_val1) / cur_val_step)) + 1;
		}
		else if ((word.size() == 2) && (word[0] == 'd') && (isdigit(word[1]))) {
			word = word.substr(1, word.size() - 1);
			std::istringstream(word) >> d_index;
			d_index--;
			if (d1_arr.size() < d_index + 1) {
				d1_arr.resize(d_index + 1);
				d2_arr.resize(d_index + 1);
				d_step.resize(d_index + 1);
			}
			sstream >> word;
			getThreeValuesFromStr(word, cur_val1, cur_val_step, cur_val2);
			d1_arr[d_index] = cur_val1;
			d2_arr[d_index] = cur_val2;
			d_step[d_index] = cur_val_step;
		}
		else if (word == "R") {
			sstream >> word;
			getThreeValuesFromStr(word, cur_val1, cur_val_step, cur_val2);
			R1 = cur_val1;
			R2 = cur_val2;
			if (R1 == R2)
				nR = 1;
			else
				nR = (unsigned)(ceil((cur_val2 - cur_val1) / cur_val_step)) + 1;
		}
		else if (word == "rhob") {
			sstream >> word;
			getThreeValuesFromStr(word, cur_val1, cur_val_step, cur_val2);
			rhob1 = cur_val1;
			rhob2 = cur_val2;
			if (rhob1 == rhob2)
				nrhob = 1;
			else
				nrhob = (unsigned)(ceil((cur_val2 - cur_val1) / cur_val_step)) + 1;
		}
		else if (word == "cb") {
			sstream >> word;
			getThreeValuesFromStr(word, cur_val1, cur_val_step, cur_val2);
			cb1 = cur_val1;
			cb2 = cur_val2;
			if (cb1 == cb2)
				ncb = 1;
			else
				ncb = (unsigned)(ceil((cur_val2 - cur_val1) / cur_val_step)) + 1;
		}
		else if (word == "tau") {
			sstream >> word;
			getThreeValuesFromStr(word, cur_val1, cur_val_step, cur_val2);
			tau1 = cur_val1;
			tau2 = cur_val2;
			if (tau1 == tau2)
				ntau = 1;
			else
				ntau = (unsigned)(ceil((cur_val2 - cur_val1) / cur_val_step)) + 1;
		}
		sstream.str(""); sstream.clear();
	}
	
	if (!cw1_init_arr.size()) {
		std::cerr << "!cw1_init_arr.size()" << endl;
		return -1;
	}
	if (!h || !H) {
		std::cerr << "!h || !H" << endl;
		return -1;
	}

	if ( ((rank == 0) || (rank == 1)) && (verbosity > 0) ) {
		cout << "Parameters :" << endl;
		cout << "cw1_init_arr :" << endl;
		for (auto &x : cw1_init_arr)
			cout << x << " ";
		cout << endl;
		cout << "cw2_init_arr :" << endl;
		for (auto &x : cw2_init_arr)
			cout << x << " ";
		cout << endl;
		cout << "ncpl_init_arr :" << endl;
		for (auto &x : ncpl_init_arr)
			cout << x << " ";
		cout << endl;
		cout << "n_layers_w " << n_layers_w << endl;
		cout << "nR " << nR << endl;
		cout << "R1 " << R1 << endl;
		cout << "R2 " << R2 << endl;
		cout << "ntau " << ntau << endl;
		cout << "tau1 " << tau1 << endl;
		cout << "tau2 " << tau2 << endl;
		cout << "nrhob " << nrhob << endl;
		cout << "rhob1 " << rhob1 << endl;
		cout << "rhob2 " << rhob2 << endl;
		cout << "ncb " << ncb << endl;
		cout << "cb1 " << cb1 << endl;
		cout << "cb2 " << cb2 << endl;
		cout << "dtimes_file " << dtimesFileName << endl;
		cout << "spmag_file " << spmagFileName << endl;

		cout << "readScenario() finished" << endl;
	}

	return 0;
}

int sspemdd_sequential::readInputDataFromFiles()
{	
	std::ifstream dtimesFile(dtimesFileName.c_str());
	if (!dtimesFile.is_open()) {
		std::cerr << "dtimesFile " << dtimesFileName << " wasn't opened" << endl;
		return -1;
	}
	std::stringstream myLineStream;
	std::string myLine;
	double buff;
	vector<double> buffvect;
	// reading the "experimental" delay time data from a file
	while (std::getline(dtimesFile, myLine)) {
		myLine.erase(std::remove(myLine.begin(), myLine.end(), '\r'), myLine.end()); // delete windows endline symbol for correct reading
		myLineStream << myLine;
		myLineStream >> buff;
		freqs.push_back(buff);

		buffvect.clear();
		while (!myLineStream.eof()) {
			myLineStream >> buff;
			buffvect.push_back(buff);
			mode_numbers.push_back((unsigned)buffvect.size());
		}

		modal_delays.push_back(buffvect);
		myLineStream.str(""); myLineStream.clear();
	}
	dtimesFile.close();

	weight_coeffs.clear();
	std::ifstream spmagFile(spmagFileName.c_str());
	if (spmagFile.is_open()) {
		buffvect.clear();
		while (std::getline(spmagFile, myLine)) {
			myLine.erase(std::remove(myLine.begin(), myLine.end(), '\r'), myLine.end()); // delete windows endline symbol for correct reading
			myLineStream << myLine;
			myLineStream >> buff;

			buffvect.clear();
			while (!myLineStream.eof()) {
				myLineStream >> buff;
				buffvect.push_back(buff);
			}

			weight_coeffs.push_back(buffvect);
			myLineStream.str(""); myLineStream.clear();
		}
		spmagFile.close();

		if ( (!rank) && (verbosity > 0) ) {
			cout << "weight_coeffs.size() " << weight_coeffs.size() << endl;
			cout << "weight_coeffs first 10 lines : " << endl;
			for (unsigned i = 0; i < 10; i++) {
				for (auto &x : weight_coeffs[i])
					cout << x << " ";
				cout << endl;
			}
		}
	}
	else {
		object_function_type = "uniform2";
		if ( (!rank) && (verbosity > 0) )
			cout << "spmagFile " << spmagFileName << " wasn't opened" << endl;
	}

	if ( (!rank) && (verbosity > 0) ){
		cout << "object_function_type changed to " << object_function_type << endl;
		cout << "readInputDataFromFiles() finished " << endl;
	}
	return 0;
}

search_space_point sspemdd_sequential::getNonRandomStartPoint( vector<double> depths )
{
	// search_space_variables[0] - cb
	// search_space_variables[1] - rhob
	// search_space_variables[2] - R
	// search_space_variables[3] - tau
	// search_space_variables[4...] - cws

	search_space_point point;

	point.cb = (cb1 == cb2) ? cb1 : (cb2 - cb1) / 2;
	point.rhob = (rhob1 == rhob2) ? rhob1 : (rhob2 - rhob1) / 2;
	point.R = (R1 == R2) ? R1 : (R2 - R1) / 2;
	point.tau = (tau1 == tau2) ? tau1 : (tau2 - tau1) / 2;
	
	point.cws.resize(cw1_arr.size());
	for ( unsigned i = 0; i < point.cws.size(); i++ ) {
		if (cw1_arr[i] == cw2_arr[i])
			point.cws[i] = cw1_arr[i];
		else if ((START_CW_VALUE >= cw1_arr[i]) && (START_CW_VALUE <= cw2_arr[i])) // if cws should be modified
			point.cws[i] = START_CW_VALUE;
		else
			point.cws[i] = (cw2_arr[i] - cw1_arr[i]) / 2;
	}

	point.depths = depths;

	return point;
}

void sspemdd_sequential::printDelayTime(double R, vector<unsigned> mode_numbers, vector<vector<double>> modal_group_velocities)
{
	ofstream ofile("delayTimeOutput.txt");
	for (unsigned ii = 0; ii < freqs.size(); ii++) {
		unsigned mnumb = mode_numbers.at(ii);
		ofile << freqs.at(ii) << "\t";
		for (unsigned jj = 0; jj < mnumb; jj++)
			ofile << R / modal_group_velocities[ii][jj] << "\t";
		ofile << endl;
	}
	ofile.close();
}

void sspemdd_sequential::directPointCalc( search_space_point point )
{
	isTimeDelayPrinting = true;
	fillDataComputeResidual(point);
}<|MERGE_RESOLUTION|>--- conflicted
+++ resolved
@@ -2067,17 +2067,13 @@
 
 search_space_point sspemdd_sequential::findLocalMinHillClimbing(vector<double> depths)
 {
-<<<<<<< HEAD
-	cout << "findLocalMinHillClimbing" << endl;
-
-=======
-	if (verbosity > 1)
+	if (verbosity > 10
 		cout << "findLocalMinHillClimbing" << endl;
 	unsigned u_val = 1;
 	for (unsigned i = 0; i < depths.size() - 2; i++)
 		u_val *= (unsigned)depths[i];
 	srand(u_val);
->>>>>>> aec6d1e7
+
 	// choose random point in the search space
 	/*for (unsigned i = 0; i < search_space.size(); i++) // i stands for variable_index
 	local_record_point_indexes[i] = rand() % search_space[i].size(); // get random index
